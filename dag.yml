--- conflicted
+++ resolved
@@ -72,9 +72,5 @@
 
 # Sub-dags to import
 include:
-<<<<<<< HEAD
   - dag_files/dag_open_numbers.yml
-  - dag_files/dag_faostat.yml
-=======
-  - dag_files/dag_open_numbers.yml
->>>>>>> 9b142d05
+  - dag_files/dag_faostat.yml