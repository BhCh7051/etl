steps:
  #
  #  OWID curated datasets
  #
  data://garden/owid/latest/covid:
    - etag://raw.githubusercontent.com/owid/covid-19-data/master/public/data/owid-covid-data.csv
  data://garden/owid/latest/population_density:
    - data://garden/owid/latest/key_indicators
    - data://garden/reference
  data://garden/owid/latest/key_indicators:
    - data://garden/hyde/2017/baseline
    - data://garden/gapminder/2019-12-10/population
    - data://garden/wpp/2019/standard_projections
    - data://garden/wb/2021-07-01/wb_income
    - data://open_numbers/open_numbers/latest/open_numbers__world_development_indicators
    - data://garden/reference
  data://garden/wpp/2019/standard_projections:
    - data://meadow/wpp/2019/standard_projections
  data://garden/who/2021-07-01/ghe:
    - data://meadow/who/2021-07-01/ghe
    - data://garden/reference
  data://garden/gapminder/2019-12-10/population:
    - data://meadow/gapminder/2019-12-10/population
  data://meadow/un/2022-07-11/un_wpp:
    - walden://un/2022-07-11/un_wpp
  data://garden/un/2022-07-11/un_wpp:
    - data://meadow/un/2022-07-11/un_wpp
  data://explorers/un/2022/un_wpp:
    - data://garden/un/2022-07-11/un_wpp
  data://meadow/gapminder/2019-12-10/population:
    - walden://gapminder/2019-12-10/population
  data://meadow/hyde/2017/baseline:
    - walden://hyde/2017/baseline
    - data://meadow/hyde/2017/general_files
  data://meadow/hyde/2017/general_files:
    - walden://hyde/2017/general_files
  data://garden/hyde/2017/baseline:
    - data://meadow/hyde/2017/baseline
  data://meadow/who/2021-07-01/ghe:
    - walden://who/2021-07-01/ghe
  data://meadow/who/2021-07-01/gho:
    - walden://who/2021-07-01/gho
  data://meadow/wpp/2019/standard_projections:
    - walden://wpp/2019/standard_projections
  grapher://who/2021-07-01/ghe:
    - data://garden/who/2021-07-01/ghe
  data://meadow/living_planet/2020-09-10/lpd:
    - walden://living_planet/2020-09-10/lpd
  data://garden/living_planet/2020-09-10/lpd:
    - data://meadow/living_planet/2020-09-10/lpd
  data://meadow/wb/2021-07-01/wb_income:
    - walden://wb/2021-07-01/wb_income
  data://garden/wb/2021-07-01/wb_income:
    - data://meadow/wb/2021-07-01/wb_income
  data://garden/ggdc/2020-10-01/ggdc_maddison:
    - walden://ggdc/2020-10-01/ggdc_maddison
  grapher://ggdc/2020-10-01/ggdc_maddison:
    - data://garden/ggdc/2020-10-01/ggdc_maddison
  data://meadow/worldbank_wdi/2022-05-26/wdi:
    - walden://worldbank_wdi/2022-05-26/wdi
  data://garden/worldbank_wdi/2022-05-26/wdi:
    - data://meadow/worldbank_wdi/2022-05-26/wdi
  grapher://worldbank_wdi/2022-05-26/wdi:
    - data://garden/worldbank_wdi/2022-05-26/wdi
  data://meadow/un_sdg/2022-07-07/un_sdg:
    - walden://un_sdg/2022-07-07/un_sdg
  data://garden/un_sdg/2022-07-07/un_sdg:
    - data://meadow/un_sdg/2022-07-07/un_sdg
  grapher://owid/latest/population_density:
    - data://garden/owid/latest/population_density
  data://meadow/oecd/2016-06-01/regional_wellbeing:
    - walden://oecd/2016-06-01/regional_wellbeing
  data://garden/sdg/latest/sdg:
    - backport://backport/owid/latest/dataset_1049_world_bank_gender_statistics__social_protection__and__labor
    - backport://backport/owid/latest/dataset_5332_water_and_sanitation__who_wash__2021
    - backport://backport/owid/latest/dataset_3093_economic_losses_from_disasters_as_a_share_of_gdp__pielke__2018
    - backport://backport/owid/latest/dataset_5712_food_security__suite_of_food_security_indicators__fao__2022_05_17
    - backport://backport/owid/latest/dataset_829_food_security__suite_of_food_security_indicators__fao__2017
    - backport://backport/owid/latest/dataset_5575_united_nations_sustainable_development_goals__united_nations__2022_04
    - backport://backport/owid/latest/dataset_1857_employment
    - backport://backport/owid/latest/dataset_792_investment__credit_to_agriculture__fao__2017
    - backport://backport/owid/latest/dataset_1047_world_bank_gender_statistics__gender
    - backport://backport/owid/latest/dataset_5201_forest_land__deforestation_and_change__fao__2020
    - backport://backport/owid/latest/dataset_5520_united_nations_sustainable_development_goals__united_nations__2022_02
    - backport://backport/owid/latest/dataset_5669_un_sdg__2022_07_07
    - backport://backport/owid/latest/dataset_5546_democracy__lexical_index
    - backport://backport/owid/latest/dataset_5593_ihme__global_burden_of_disease__risk_factors__institute_for_health_metrics_and_evaluation__2022_04
    - backport://backport/owid/latest/dataset_943_sexual_violence__unicef__2017
    - backport://backport/owid/latest/dataset_1886_minimum_reading_and_maths_proficiency__gem_report__2017_8
    - backport://backport/owid/latest/dataset_5599_ihme__global_burden_of_disease__deaths_and_dalys__institute_for_health_metrics_and_evaluation__2022_04
    - backport://backport/owid/latest/dataset_115_countries_continents
    - backport://backport/owid/latest/dataset_334_ophi_multidimensional_poverty_index__alkire_and_robles__2016
    - backport://backport/owid/latest/dataset_1861_earnings_and_labour_cost
    - backport://backport/owid/latest/dataset_5676_global_health_observatory__world_health_organization__2022_08
    - backport://backport/owid/latest/dataset_1070_statistical_capacity_indicator__sci__world_bank_data_on_statistical_capacity
    - backport://backport/owid/latest/dataset_5362_world_bank_edstats_2020
    - backport://backport/owid/latest/dataset_70_population__gapminder__hyde__and__un
    - data://garden/worldbank_wdi/2022-05-26/wdi

  #
  # CAIT - Greenhouse gas emissions by sector (2022).
  #
  data://meadow/cait/2022-08-10/ghg_emissions_by_sector:
    - walden://cait/2022-08-10/cait_ghg_emissions
  data://garden/cait/2022-08-10/ghg_emissions_by_sector:
    - data://meadow/cait/2022-08-10/ghg_emissions_by_sector
  grapher://cait/2022-08-10/all_ghg_emissions:
    - data://garden/cait/2022-08-10/ghg_emissions_by_sector
  grapher://cait/2022-08-10/ch4_emissions:
    - data://garden/cait/2022-08-10/ghg_emissions_by_sector
  grapher://cait/2022-08-10/co2_emissions:
    - data://garden/cait/2022-08-10/ghg_emissions_by_sector
  grapher://cait/2022-08-10/n2o_emissions:
    - data://garden/cait/2022-08-10/ghg_emissions_by_sector

  grapher://un_sdg/2022-07-07/un_sdg:
    - data://garden/un_sdg/2022-07-07/un_sdg
<<<<<<< HEAD
=======
  grapher://un/2022-07-11/un_wpp:
    - data://garden/un/2022-07-11/un_wpp
>>>>>>> 7df227a5

# Sub-dags to import
include:
  - dag_files/dag_open_numbers.yml
  - dag_files/dag_faostat.yml
  - dag_files/dag_energy.yml
  - dag_files/dag_walkthrough.yml
  - dag_files/dag_examples.yml<|MERGE_RESOLUTION|>--- conflicted
+++ resolved
@@ -115,11 +115,8 @@
 
   grapher://un_sdg/2022-07-07/un_sdg:
     - data://garden/un_sdg/2022-07-07/un_sdg
-<<<<<<< HEAD
-=======
   grapher://un/2022-07-11/un_wpp:
     - data://garden/un/2022-07-11/un_wpp
->>>>>>> 7df227a5
 
 # Sub-dags to import
 include:
