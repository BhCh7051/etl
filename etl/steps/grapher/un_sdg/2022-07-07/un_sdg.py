import json
import os
import requests
from typing import Iterable
from pathlib import Path
import pandas as pd

from structlog import get_logger
from owid.catalog import Dataset, Table, Source, VariableMeta
from owid.catalog.utils import underscore
from owid.walden import Catalog
from etl.paths import DATA_DIR
from etl import grapher_helpers as gh


log = get_logger()


BASE_URL = "https://unstats.un.org/sdgapi"
VERSION = Path(__file__).parent.stem
FNAME = Path(__file__).stem
NAMESPACE = Path(__file__).parent.parent.stem

# VERSION = "2022-07-07"
# NAMESPACE = "un_sdg"
# FNAME = "un_sdg"


def get_grapher_dataset() -> Dataset:
    dataset = Dataset(DATA_DIR / f"garden/{NAMESPACE}/{VERSION}/{FNAME}")
    # short_name should include dataset name and version
    dataset.metadata.short_name = (
        f"{dataset.metadata.short_name}__{VERSION.replace('-', '_')}"
    )
    return dataset


def get_grapher_tables(dataset: Dataset) -> Iterable[Table]:
    clean_source_map = load_clean_source_mapping()
    walden_ds = Catalog().find_one(
        namespace=NAMESPACE, short_name=FNAME, version=VERSION
    )
    ds_garden = Dataset((DATA_DIR / f"garden/{NAMESPACE}/{VERSION}/{FNAME}").as_posix())
    sdg_tables = ds_garden.table_names
    for var in sdg_tables:
        log.info(
            "Loading data from garden and creating a dataframe with variable names to match grapher..."
        )
        var_df = create_dataframe_with_variable_name(ds_garden, var)
        var_df["source"] = clean_source_name(var_df["source"], clean_source_map)
        if len(var_df["variable_name"].drop_duplicates()) > 1:
            var_gr = var_df.groupby("variable_name")
            for var_name, df_var in var_gr:
                df_tab = add_metadata_and_prepare_for_grapher(
                    df_var, var_name, walden_ds
                )
<<<<<<< HEAD
                yield df_tab
=======
                yield from gh.yield_long_table(df_tab)
>>>>>>> e46a5f65
        else:
            var_name = var_df["variable_name"].drop_duplicates().iloc[0]
            assert (
                var_df["variable_name"].drop_duplicates().shape[0] == 1
            ), f"{var_name} has multiple disaggregrations"
<<<<<<< HEAD
            df_tab = add_metadata_and_prepare_for_grapher(var_df, var_name, walden_ds)
            yield df_tab
=======
            df_tab = add_metadata_and_prepare_for_grapher(
                var_df, var_name, clean_source_map, walden_ds
            )
            yield from gh.yield_long_table(df_tab)
>>>>>>> e46a5f65


def clean_source_name(raw_source: pd.Series, clean_source_map: dict) -> pd.Series:
    if len(raw_source.drop_duplicates()) > 1:
        clean_source = "Data from multiple sources compiled by the UN"
    else:
        source_name = raw_source.drop_duplicates().iloc[0]
        assert (
            source_name in clean_source_map
        ), f"{source_name} not in un_sdg.sources.json - please add"
        clean_source = clean_source_map[source_name]

    return clean_source


def add_metadata_and_prepare_for_grapher(
    df_var: pd.DataFrame, var_name: str, walden_ds: Dataset
) -> Table:

    indicator = df_var["variable_name"].iloc[0].split("-")[0].strip()
    source = Source(
        name="UN SDG",
        description="%s: %s" % ("Metadata available at", get_metadata_link(indicator)),
        url=walden_ds.metadata["url"],
        source_data_url=walden_ds.metadata["source_data_url"],
        owid_data_url=walden_ds.metadata["owid_data_url"],
        date_accessed=walden_ds.metadata["date_accessed"],
        publication_date=walden_ds.metadata["publication_date"],
        publication_year=walden_ds.metadata["publication_year"],
        published_by=walden_ds.metadata["name"],
        publisher_source=df_var["source"].iloc[0],
    )

    df_var["meta"] = VariableMeta(
        title=var_name,
        description=df_var["seriesdescription"].iloc[0],
        sources=[source],
        unit=df_var["long_unit"].iloc[0],
        short_unit=df_var["short_unit"].iloc[0],
        additional_info=None,
    )

    # 12.3.1 - Food waste (Tonnes) - AG_FOOD_WST - Households
    # would become
    # _12_3_1__food_waste__tonnes__ag_food_wst__households
    # maybe we'd want to remove the leading indicator?
    df_var["variable"] = underscore(var_name)

    df_var = df_var[["country", "year", "value", "variable", "meta"]].copy()
    if df_var["value"].apply(isinstance, args=[float]).all():
        df_var["value"] = df_var["value"].round(2)
    df_var["entity_id"] = gh.country_to_entity_id(
        df_var["country"], create_entities=True
    )
    df_var = df_var.drop(columns=["country"]).set_index(["year", "entity_id"])

    return Table(df_var)


def create_dataframe_with_variable_name(dataset: Dataset, tab: str) -> pd.DataFrame:

    cols_keep = [
        "country",
        "year",
        "seriescode",
        "seriesdescription",
        "variable_name",
        "value",
        "source",
        "long_unit",
        "short_unit",
    ]

    tab_df = pd.DataFrame(dataset[tab]).reset_index()
    cols = ["indicator", "seriesdescription", "seriescode"]
    if tab_df.shape[1] > 11:
        col_list = tab_df.columns.to_list()
        drop_cols = [
            "country",
            "year",
            "goal",
            "target",
            "indicator",
            "seriescode",
            "seriesdescription",
            "value",
            "source",
            "long_unit",
            "short_unit",
            "variable_name",
        ]
        dim_cols = [x for x in col_list if x not in drop_cols]
        cols_dim = cols + dim_cols
        tab_df["variable_name"] = tab_df[cols_dim].agg(" - ".join, axis=1)
        tab_df = tab_df[cols_keep]
        tab_df["seriescode"] = tab_df["seriescode"].str.lower()
    else:
        tab_df["variable_name"] = tab_df[cols].agg(" - ".join, axis=1)
        tab_df = tab_df[cols_keep]
        tab_df["seriescode"] = tab_df["seriescode"].str.lower()

    return tab_df


def load_clean_source_mapping() -> dict:
    with open("etl/steps/grapher/un_sdg/2022-07-07/un_sdg.sources.json", "r") as f:
        sources = json.load(f)
        return sources


def get_metadata_link(indicator: str) -> None:
    url = os.path.join(
        "https://unstats.un.org/sdgs/metadata/files/", "Metadata-%s.pdf"
    ) % "-".join([part.rjust(2, "0") for part in indicator.split(".")])
    r = requests.head(url)
    ctype = r.headers["Content-Type"]
    if ctype == "application/pdf":
        url_out = url
    elif ctype == "text/html":
        url_a = os.path.join(
            "https://unstats.un.org/sdgs/metadata/files/", "Metadata-%sa.pdf"
        ) % "-".join([part.rjust(2, "0") for part in indicator.split(".")])
        url_b = os.path.join(
            "https://unstats.un.org/sdgs/metadata/files/", "Metadata-%sb.pdf"
        ) % "-".join([part.rjust(2, "0") for part in indicator.split(".")])
        url_out = url_a + " and " + url_b
        url_check = requests.head(url_a)
        ctype_a = url_check.headers["Content-Type"]
        assert ctype_a == "application/pdf", url_a + "does not link to a pdf"
    return url_out<|MERGE_RESOLUTION|>--- conflicted
+++ resolved
@@ -54,25 +54,16 @@
                 df_tab = add_metadata_and_prepare_for_grapher(
                     df_var, var_name, walden_ds
                 )
-<<<<<<< HEAD
-                yield df_tab
-=======
                 yield from gh.yield_long_table(df_tab)
->>>>>>> e46a5f65
         else:
             var_name = var_df["variable_name"].drop_duplicates().iloc[0]
             assert (
                 var_df["variable_name"].drop_duplicates().shape[0] == 1
             ), f"{var_name} has multiple disaggregrations"
-<<<<<<< HEAD
-            df_tab = add_metadata_and_prepare_for_grapher(var_df, var_name, walden_ds)
-            yield df_tab
-=======
             df_tab = add_metadata_and_prepare_for_grapher(
                 var_df, var_name, clean_source_map, walden_ds
             )
             yield from gh.yield_long_table(df_tab)
->>>>>>> e46a5f65
 
 
 def clean_source_name(raw_source: pd.Series, clean_source_map: dict) -> pd.Series:
