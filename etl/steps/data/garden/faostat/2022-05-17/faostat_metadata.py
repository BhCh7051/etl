"""FAOSTAT garden step for faostat_metadata dataset.

This step reads from:
* The (additional) metadata dataset. The only crucial ingredients from here (that will be used later on in other garden
  steps are element, item and units descriptions, and country groups (used to check that we do not double count
  countries when aggregating data for regions).
* Custom datasets file ('./custom_datasets.csv').
* Custom elements and units file ('./custom_elements_and_units.csv').
* Custom items file ('./custom_items.csv').
* Each of the individual meadow datasets. They are loaded to extract their countries, items, elements and units, and
  some sanity checks are performed.

This step will:
* Output a dataset (to be loaded by all garden datasets) with tables 'countries, 'datasets', 'elements' and 'items'.
* Apply sanity checks to countries, elements, items, and units.
* Apply custom names and descriptions to datasets, elements, items and units.
* Harmonize country names.
* Find countries that correspond to aggregates of other countries (e.g. 'Melanesia').
* Ensure there are no degeneracies within a dataset (i.e. ensure each index is unique).
* Ensure there are no degeneracies between datasets (using dataset, item_code, element_code as keys).

There are some non-trivial issues with the definitions of items at FAOSTAT:
* Some item codes in the data are missing in the metadata, and vice versa.
* The mapping item_code -> item in the data files is sometimes different from the mapping item_code -> item
  in the (additional) metadata dataset. Some examples:
  * In dataset qv, item code 221 in the data corresponds to item "Almonds, in shell", whereas in the metadata,
    item code 221 corresponds to item "Almonds, with shell", which is the same item, but with a slightly different
    name. This happens with many items. On the website (https://www.fao.org/faostat/en/?#data/QV) they seem to be
    using the naming from the metadata. We can safely ignore this issue, and stick to the names in the data.
  * In dataset sdgb, item codes have very unusual names, and they are not found in the metadata. We haven't figured
    out the root of the issue yet.

There are several cases in which one or a few item codes in the data are missing in the metadata. Also, there are
several cases in which an item code in the data has an item name slightly different in the metadata. But these are not
important issues (since we use item_code to merge different datasets, and we use metadata only to fetch descriptions).
However, for some domains there are too many differences between items in the data and in the metadata (as explained
above). For this reason, raise a warning only when there is a reasonable number of issues found.

"""

import json
import sys
from copy import deepcopy
from typing import Dict, List, Tuple, cast

import pandas as pd
from owid import catalog
from owid.datautils import dataframes, io
from tqdm.auto import tqdm

from etl.paths import DATA_DIR, STEP_DIR
<<<<<<< HEAD
from owid import catalog
from shared import (
=======

from .shared import (
>>>>>>> 88739024
    FLAGS_RANKING,
    LATEST_VERSIONS_FILE,
    NAMESPACE,
    VERSION,
    harmonize_elements,
    harmonize_items,
    log,
    optimize_table_dtypes,
)

# Define short name for output dataset.
DATASET_SHORT_NAME = f"{NAMESPACE}_metadata"

# Minimum number of issues in the comparison of items and item codes from data and metadata to raise a warning.
N_ISSUES_ON_ITEMS_FOR_WARNING = 10


def load_latest_data_table_for_dataset(dataset_short_name: str) -> catalog.Table:
    """Load data table (in long format) from the latest version of a dataset for a given domain.

    Parameters
    ----------
    dataset_short_name : str
        Dataset short name (e.g. 'faostat_qcl').

    Returns
    -------
    table : catalog.Table
        Latest version of table in long format for given domain.

    """
    # Path to folder with all versions of meadow datasets for FAOSTAT.
    meadow_dir = DATA_DIR / "meadow" / NAMESPACE
    # Load file of versions.
    latest_versions = pd.read_csv(LATEST_VERSIONS_FILE).set_index(
        ["channel", "dataset"]
    )
    # Find latest meadow version for given dataset.
    dataset_version = latest_versions.loc["meadow", dataset_short_name].item()
    # Path to latest dataset folder.
    dataset_path = meadow_dir / dataset_version / dataset_short_name
    assert dataset_path.is_dir(), f"Dataset {dataset_short_name} not found in meadow."
    # Load dataset.
    dataset = catalog.Dataset(dataset_path)
    assert len(dataset.table_names) == 1
    # Load table in long format from dataset.
    table = dataset[dataset_short_name]

    return table


def create_dataset_descriptions_dataframe_for_domain(
    table: catalog.Table, dataset_short_name: str
) -> pd.DataFrame:
    """Create a single row dataframe with the dataset name, title and description, for a given domain.

    Parameters
    ----------
    table : catalog.Table
        Latest table for considered domain.
    dataset_short_name : str
        Dataset short name (e.g. 'faostat_qcl').

    Returns
    -------
    dataset_descriptions_df : pd.DataFrame
        Dataframe of name, title and description of a domain.

    """
    dataset_descriptions_df = pd.DataFrame(
        {
            "dataset": [dataset_short_name],
            "fao_dataset_title": [table.metadata.dataset.title],
            "fao_dataset_description": [table.metadata.dataset.description],
        }
    )

    return dataset_descriptions_df


def clean_global_dataset_descriptions_dataframe(
    datasets_df: pd.DataFrame, custom_datasets: pd.DataFrame
) -> pd.DataFrame:
    """Apply sanity checks to the dataframe gathered from the data of each individual datasets, and add custom dataset
    titles and descriptions.

    Parameters
    ----------
    datasets_df : pd.DataFrame
        Dataframe of descriptions gathered from the data of each individual dataset.
    custom_datasets : pd.DataFrame
        Data from the custom_datasets.csv file.

    Returns
    -------
    datasets_df : pd.Dataframe
        Clean dataframe of dataset titles and descriptions (customized and original FAO ones).

    """
    datasets_df = datasets_df.copy()

    # Check that the dataset descriptions of fbsh and fbs are identical.
    error = (
        "Datasets fbsh and fbs have different descriptions. "
        "This may happen in the future: Simply check that nothing significant has changed and remove this assertion."
    )
    assert (
        datasets_df[datasets_df["dataset"] == "faostat_fbsh"][
            "fao_dataset_description"
        ].item()
        == datasets_df[datasets_df["dataset"] == "faostat_fbs"][
            "fao_dataset_description"
        ].item()
    ), error
    # Drop row for fbsh, and rename "fbs" to "fbsc" (since this will be the name for the combined dataset).
    datasets_df = datasets_df[datasets_df["dataset"] != "faostat_fbsh"].reset_index(
        drop=True
    )
    datasets_df.loc[datasets_df["dataset"] == "faostat_fbs", "dataset"] = "faostat_fbsc"

    # Add custom dataset titles.
    datasets_df = pd.merge(
        datasets_df,
        custom_datasets,
        on="dataset",
        how="left",
        suffixes=("_new", "_old"),
    )

    changed_titles = datasets_df[
        datasets_df["fao_dataset_title_old"] != datasets_df["fao_dataset_title_new"]
    ]
    changed_descriptions = datasets_df[
        datasets_df["fao_dataset_description_old"]
        != datasets_df["fao_dataset_description_new"]
    ]
    if len(changed_titles) > 0:
        log.warning(
            f"{len(changed_titles)} domains have changed titles, consider updating custom_datasets.csv."
        )
    if len(changed_descriptions) > 0:
        log.warning(
            f"{len(changed_descriptions)} domains have changed descriptions. "
            f"Consider updating custom_datasets.csv."
        )

    datasets_df = datasets_df.drop(
        columns=["fao_dataset_title_old", "fao_dataset_description_old"]
    ).rename(
        columns={
            "fao_dataset_title_new": "fao_dataset_title",
            "fao_dataset_description_new": "fao_dataset_description",
        }
    )

    datasets_df["owid_dataset_title"] = datasets_df["owid_dataset_title"].fillna(
        datasets_df["fao_dataset_title"]
    )
    error = (
        "Custom titles for different datasets are equal. Edit custom_datasets.csv file."
    )
    assert len(set(datasets_df["dataset"])) == len(
        set(datasets_df["owid_dataset_title"])
    ), error

    # Add custom descriptions.
    datasets_df["owid_dataset_description"] = datasets_df[
        "owid_dataset_description"
    ].fillna(datasets_df["fao_dataset_description"])

    # Reorder columns.
    datasets_df = datasets_df[
        [
            "dataset",
            "fao_dataset_title",
            "owid_dataset_title",
            "fao_dataset_description",
            "owid_dataset_description",
        ]
    ]

    return datasets_df


def create_items_dataframe_for_domain(
    table: catalog.Table, metadata: catalog.Dataset, dataset_short_name: str
) -> pd.DataFrame:
    """Apply sanity checks to the items of a table in a dataset, and to the items from the metadata, harmonize all item
    codes and items, and add item descriptions.

    Parameters
    ----------
    table : catalog.Table
        Data for a given domain.
    metadata: catalog.Dataset
         Metadata dataset from meadow.
    dataset_short_name : str
        Dataset short name (e.g. 'faostat_qcl').

    Returns
    -------
    items_from_data : pd.Dataframe
        Item names and descriptions (customized ones and FAO original ones) for a particular domain.

    """
    df = pd.DataFrame(table).reset_index()

    # Load items from data.
    items_from_data = (
        df.rename(columns={"item": "fao_item"})[["item_code", "fao_item"]]
        .drop_duplicates()
        .reset_index(drop=True)
    )
    # Ensure items are well constructed and amend already known issues (defined in shared.ITEM_AMENDMENTS).
    items_from_data = harmonize_items(
        df=items_from_data, dataset_short_name=dataset_short_name, item_col="fao_item"
    )

    # Load items from metadata.
    items_columns = {
        "item_code": "item_code",
        "item": "fao_item",
        "description": "fao_item_description",
    }
    _items_df = (
        metadata[f"{dataset_short_name}_item"]
        .reset_index()[list(items_columns)]
        .rename(columns=items_columns)
        .drop_duplicates()
        .sort_values(list(items_columns.values()))
        .reset_index(drop=True)
    )
    _items_df = harmonize_items(
        df=_items_df, dataset_short_name=dataset_short_name, item_col="fao_item"
    )
    _items_df["fao_item_description"] = _items_df["fao_item_description"].astype(str)

    # Add descriptions (from metadata) to items (from data).
    items_from_data = (
        pd.merge(items_from_data, _items_df, on=["item_code", "fao_item"], how="left")
        .sort_values(["item_code", "fao_item"])
        .reset_index(drop=True)
    )
    items_from_data["dataset"] = dataset_short_name
    items_from_data["fao_item_description"] = items_from_data[
        "fao_item_description"
    ].fillna("")

    # Sanity checks for items in current dataset:

    # Check that in data, there is only one item per item code.
    n_items_per_item_code = items_from_data.groupby("item_code")["fao_item"].transform(
        "nunique"
    )
    error = f"Multiple items for a given item code in dataset {dataset_short_name}."
    assert items_from_data[n_items_per_item_code > 1].empty, error

    # Check that all item codes in data are defined in metadata, and check that the mapping item code -> item in
    # the data is the same as in the metadata (which often is not the case).
    compared = pd.merge(
        items_from_data[["item_code", "fao_item"]],
        _items_df[["item_code", "fao_item"]],
        on="item_code",
        how="left",
        suffixes=("_in_data", "_in_metadata"),
    )
    different_items = compared[
        compared["fao_item_in_data"] != compared["fao_item_in_metadata"]
    ]
    missing_item_codes = set(items_from_data["item_code"]) - set(_items_df["item_code"])
    if (len(different_items) + len(missing_item_codes)) > N_ISSUES_ON_ITEMS_FOR_WARNING:
        log.warning(
            f"{len(missing_item_codes)} item codes in {dataset_short_name} missing in metadata. "
            f"{len(different_items)} item codes in data mapping to different items in metadata."
        )

    return items_from_data


def clean_global_items_dataframe(
    items_df: pd.DataFrame, custom_items: pd.DataFrame
) -> pd.DataFrame:
    """Apply global sanity checks to items gathered from all datasets, and create a clean global items dataframe.

    Parameters
    ----------
    items_df : pd.DataFrame
        Items dataframe gathered from all domains.
    custom_items : pd.DataFrame
        Data from custom_items.csv file.

    Returns
    -------
    items_df : pd.DataFrame
        Clean global items dataframe.

    """
    items_df = items_df.copy()

    # Check that fbs and fbsh have the same contributions, remove one of them, and rename the other to fbsc.
    check = pd.merge(
        items_df[items_df["dataset"] == "faostat_fbsh"].reset_index(drop=True)[
            ["item_code", "fao_item"]
        ],
        items_df[items_df["dataset"] == "faostat_fbs"].reset_index(drop=True)[
            ["item_code", "fao_item"]
        ],
        how="outer",
        on=["item_code"],
        suffixes=("_fbsh", "_fbs"),
    )
    assert (check["fao_item_fbsh"] == check["fao_item_fbs"]).all()
    # Drop all rows for fbsh, and rename "fbs" to "fbsc" (since this will be the name for the combined dataset).
    items_df = items_df[items_df["dataset"] != "faostat_fbsh"].reset_index(drop=True)
    items_df.loc[items_df["dataset"] == "faostat_fbs", "dataset"] = "faostat_fbsc"

    # Add custom item names.
    items_df = pd.merge(
        items_df,
        custom_items.rename(columns={"fao_item": "fao_item_check"}),
        on=["dataset", "item_code"],
        how="left",
        suffixes=("_new", "_old"),
    )

    changed_descriptions = items_df[
        (items_df["fao_item_description_old"] != items_df["fao_item_description_new"])
        & (items_df["fao_item_description_old"].notnull())
    ]
    if len(changed_descriptions) > 0:
        log.warning(
            f"WARNING: {len(changed_descriptions)} domains have changed descriptions. "
            f"Consider updating custom_items.csv."
        )

    items_df = items_df.drop(columns="fao_item_description_old").rename(
        columns={"fao_item_description_new": "fao_item_description"}
    )

    error = "Item names may have changed with respect to custom items file. Update custom items file."
    assert (
        items_df[items_df["fao_item_check"].notnull()]["fao_item_check"]
        == items_df[items_df["fao_item_check"].notnull()]["fao_item"]
    ).all(), error
    items_df = items_df.drop(columns=["fao_item_check"])

    # Assign original FAO name to all owid items that do not have a custom name.
    items_df["owid_item"] = items_df["owid_item"].fillna(items_df["fao_item"])

    # Add custom item descriptions, and assign original FAO descriptions to items that do not have a custom description.
    items_df["owid_item_description"] = items_df["owid_item_description"].fillna(
        items_df["fao_item_description"]
    )

    # Check that we have not introduced ambiguities when assigning custom item names.
    n_owid_items_per_item_code = items_df.groupby(["dataset", "item_code"])[
        "owid_item"
    ].transform("nunique")
    error = "Multiple owid items for a given item code in a dataset."
    assert items_df[n_owid_items_per_item_code > 1].empty, error

    items_df = (
        items_df[
            [
                "dataset",
                "item_code",
                "fao_item",
                "owid_item",
                "fao_item_description",
                "owid_item_description",
            ]
        ]
        .sort_values(["dataset", "item_code"])
        .reset_index(drop=True)
    )

    return items_df


def create_elements_dataframe_for_domain(
    table: catalog.Table, metadata: catalog.Dataset, dataset_short_name: str
) -> pd.DataFrame:
    """Apply sanity checks to the elements and units of a table in a dataset, and to the elements and units from the
    metadata, harmonize all element code, and add descriptions.

    Parameters
    ----------
    table : catalog.Table
        Data for a given domain.
    metadata: catalog.Dataset
         Additional metadata dataset from meadow.
    dataset_short_name : str
        Dataset short name (e.g. 'faostat_qcl').

    Returns
    -------
    elements_from_data : pd.Dataframe
        Element names and descriptions and unit names and descriptions (customized ones and FAO original ones) for a
        particular domain.

    """

    df = pd.DataFrame(table).reset_index()
    # Load elements from data.
    elements_from_data = (
        df.rename(columns={"element": "fao_element", "unit": "fao_unit_short_name"})[
            ["element_code", "fao_element", "fao_unit_short_name"]
        ]
        .drop_duplicates()
        .reset_index(drop=True)
    )
    # Ensure element_code is always a string of a fix number of characters.
    elements_from_data = harmonize_elements(
        df=elements_from_data, element_col="fao_element"
    )

    # Load elements from metadata.
    elements_columns = {
        "element_code": "element_code",
        "element": "fao_element",
        "description": "fao_element_description",
    }
    _elements_df = (
        metadata[f"{dataset_short_name}_element"]
        .reset_index()[list(elements_columns)]
        .rename(columns=elements_columns)
        .drop_duplicates()
        .sort_values(list(elements_columns.values()))
        .reset_index(drop=True)
    )
    _elements_df = harmonize_elements(df=_elements_df, element_col="fao_element")
    _elements_df["fao_element_description"] = _elements_df[
        "fao_element_description"
    ].astype(str)

    # Load units metadata.
    units_columns = {
        "unit_name": "fao_unit_short_name",
        "description": "fao_unit",
    }
    _units_df = (
        metadata[f"{dataset_short_name}_unit"]
        .reset_index()[list(units_columns)]
        .rename(columns=units_columns)
        .drop_duplicates()
        .sort_values(list(units_columns.values()))
        .reset_index(drop=True)
    )
    _units_df["fao_unit"] = _units_df["fao_unit"].astype(str)

    # Add element descriptions (from metadata).
    elements_from_data = (
        pd.merge(
            elements_from_data,
            _elements_df,
            on=["element_code", "fao_element"],
            how="left",
        )
        .sort_values(["element_code", "fao_element"])
        .reset_index(drop=True)
    )
    elements_from_data["dataset"] = dataset_short_name
    elements_from_data["fao_element_description"] = elements_from_data[
        "fao_element_description"
    ].fillna("")

    # Add unit descriptions (from metadata).
    elements_from_data = (
        pd.merge(elements_from_data, _units_df, on=["fao_unit_short_name"], how="left")
        .sort_values(["fao_unit_short_name"])
        .reset_index(drop=True)
    )
    elements_from_data["fao_unit"] = elements_from_data["fao_unit"].fillna("")

    # Sanity checks:

    # Check that in data, there is only one unit per element code.
    n_units_per_element_code = df.groupby("element_code")["unit"].transform("nunique")
    error = f"Multiple units for a given element code in dataset {dataset_short_name}."
    assert df[n_units_per_element_code > 1].empty, error

    # Check that in data, there is only one element per element code.
    n_elements_per_element_code = elements_from_data.groupby("element_code")[
        "fao_element"
    ].transform("nunique")
    error = (
        f"Multiple elements for a given element code in dataset {dataset_short_name}."
    )
    assert elements_from_data[n_elements_per_element_code > 1].empty, error

    return elements_from_data


def clean_global_elements_dataframe(
    elements_df: pd.DataFrame, custom_elements: pd.DataFrame
) -> pd.DataFrame:
    """Apply global sanity checks to elements and units gathered from all datasets, and create a clean global elements
    and units dataframe.

    Parameters
    ----------
    elements_df : pd.DataFrame
        Elements and units dataframe gathered from all domains.
    custom_elements : pd.DataFrame
        Data from custom_items.csv file.

    Returns
    -------
    elements_df : pd.DataFrame
        Clean global elements and units dataframe.

    """
    elements_df = elements_df.copy()

    # Check that all elements of fbsh are in fbs (although fbs may contain additional elements).
    assert set(
        elements_df[elements_df["dataset"] == "faostat_fbsh"]["element_code"]
    ) <= set(elements_df[elements_df["dataset"] == "faostat_fbs"]["element_code"])
    # Drop all rows for fbsh, and rename "fbs" to "fbsc" (since this will be the name for the combined dataset).
    elements_df = elements_df[elements_df["dataset"] != "faostat_fbsh"].reset_index(
        drop=True
    )
    elements_df.loc[elements_df["dataset"] == "faostat_fbs", "dataset"] = "faostat_fbsc"

    elements_df = pd.merge(
        elements_df,
        custom_elements.rename(
            columns={
                "fao_element": "fao_element_check",
                "fao_unit_short_name": "fao_unit_short_name_check",
            }
        ),
        on=["dataset", "element_code"],
        how="left",
        suffixes=("_new", "_old"),
    )

    changed_units = elements_df[
        (elements_df["fao_unit_new"] != elements_df["fao_unit_old"])
        & (elements_df["fao_unit_old"].notnull())
    ]
    if len(changed_units) > 0:
        log.warning(
            f"{len(changed_units)} domains have changed units, consider updating custom_elements.csv."
        )

    changed_descriptions = elements_df[
        (
            elements_df["fao_element_description_new"]
            != elements_df["fao_element_description_old"]
        )
        & (elements_df["fao_element_description_old"].notnull())
    ]
    if len(changed_descriptions) > 0:
        log.warning(
            f"{len(changed_descriptions)} domains have changed descriptions. "
            f"Consider updating custom_elements.csv."
        )

    elements_df = elements_df.drop(
        columns=["fao_unit_old", "fao_element_description_old"]
    ).rename(
        columns={
            "fao_element_description_new": "fao_element_description",
            "fao_unit_new": "fao_unit",
        }
    )

    error = "Element names have changed with respect to custom elements file. Update custom elements file."
    assert (
        elements_df[elements_df["fao_element_check"].notnull()]["fao_element_check"]
        == elements_df[elements_df["fao_element_check"].notnull()]["fao_element"]
    ).all(), error
    elements_df = elements_df.drop(columns=["fao_element_check"])

    error = "Unit names have changed with respect to custom elements file. Update custom elements file."
    assert (
        elements_df[elements_df["fao_unit_short_name_check"].notnull()][
            "fao_unit_short_name_check"
        ]
        == elements_df[elements_df["fao_unit_short_name_check"].notnull()][
            "fao_unit_short_name"
        ]
    ).all(), error
    elements_df = elements_df.drop(columns=["fao_unit_short_name_check"])

    # Assign original FAO names where there is no custom one.
    elements_df["owid_element"] = elements_df["owid_element"].fillna(
        elements_df["fao_element"]
    )
    elements_df["owid_unit"] = elements_df["owid_unit"].fillna(elements_df["fao_unit"])
    elements_df["owid_element_description"] = elements_df[
        "owid_element_description"
    ].fillna(elements_df["fao_element_description"])
    elements_df["owid_unit_short_name"] = elements_df["owid_unit_short_name"].fillna(
        elements_df["fao_unit_short_name"]
    )

    # Assume variables were not per capita, if was_per_capita is not informed, and make boolean.
    elements_df["was_per_capita"] = (
        elements_df["was_per_capita"].fillna("0").replace({"0": False, "1": True})
    )

    # Idem for variables to make per capita.
    elements_df["make_per_capita"] = (
        elements_df["make_per_capita"].fillna("0").replace({"0": False, "1": True})
    )

    # Check that we have not introduced ambiguities when assigning custom element or unit names.
    n_owid_elements_per_element_code = elements_df.groupby(["dataset", "element_code"])[
        "owid_element"
    ].transform("nunique")
    error = "Multiple owid elements for a given element code in a dataset."
    assert elements_df[n_owid_elements_per_element_code > 1].empty, error

    # Check that we have not introduced ambiguities when assigning custom element or unit names.
    n_owid_units_per_element_code = elements_df.groupby(["dataset", "element_code"])[
        "owid_unit"
    ].transform("nunique")
    error = "Multiple owid elements for a given element code in a dataset."
    assert elements_df[n_owid_units_per_element_code > 1].empty, error

    # NOTE: We assert that there is one element for each element code. But the opposite may not be true: there can be
    # multiple element codes with the same element. And idem for items.

    return elements_df


def clean_global_countries_dataframe(
    countries_in_data: pd.DataFrame,
    country_groups: Dict[str, List[str]],
    countries_harmonization: Dict[str, str],
) -> pd.DataFrame:
    """Clean dataframe of countries gathered from the data of the individual domains, harmonize country names (and
    country names of members of regions), and create a clean global countries dataframe.

    Parameters
    ----------
    countries_in_data : pd.DataFrame
        Countries gathered from the data of all domains.
    country_groups : dict
        Countries and their members, gathered from the data.
    countries_harmonization : dict
        Mapping of country names (from FAO names to OWID names).

    Returns
    -------
    countries_df : pd.DataFrame
        Clean global countries dataframe.

    """
    countries_df = countries_in_data.copy()

    # Remove duplicates of area_code and fao_country, ensuring to keep m49_code when it is given.
    if "m49_code" in countries_df.columns:
        # Sort so that nans in m49_code are at the bottom, and then keep only the first duplicated row.
        countries_df = countries_df.sort_values("m49_code")
    countries_df = (
        countries_df.drop_duplicates(subset=["area_code", "fao_country"], keep="first")
        .sort_values(["area_code"])
        .reset_index(drop=True)
    )

    countries_not_harmonized = sorted(
        set(countries_df["fao_country"]) - set(countries_harmonization)
    )
    if len(countries_not_harmonized) > 0:
        log.info(
            f"{len(countries_not_harmonized)} countries not included in countries file. "
            f"They will not have data after countries are harmonized in a further step."
        )

    # Harmonize country groups and members.
    country_groups_harmonized = {
        countries_harmonization[group]: sorted(
            [countries_harmonization[member] for member in country_groups[group]]
        )
        for group in country_groups
        if group in countries_harmonization
    }

    # Harmonize country names.
    countries_df["country"] = dataframes.map_series(
        series=countries_df["fao_country"],
        mapping=countries_harmonization,
        warn_on_unused_mappings=True,
        make_unmapped_values_nan=True,
        show_full_warning=False,
    )

    # Add country members to countries dataframe.
    countries_df["members"] = dataframes.map_series(
        series=countries_df["country"],
        mapping=country_groups_harmonized,
        make_unmapped_values_nan=True,
    )

    # Feather does not support object types, so convert column of lists to column of strings.
    countries_df["members"] = [
        json.dumps(members) if isinstance(members, list) else members
        for members in countries_df["members"]
    ]

    return countries_df


def create_table(
    df: pd.DataFrame, short_name: str, index_cols: List[str]
) -> catalog.Table:
    """Create a table with optimal format and basic metadata, out of a dataframe.

    Parameters
    ----------
    df : pd.DataFrame
        Input dataframe.
    short_name : str
        Short name to add in the metadata of the new table.
    index_cols : list
        Columns to use as indexes of the new table.

    Returns
    -------
    table : catalog.Table
        New table.

    """
    table = catalog.Table(df).copy()

    # Optimize column dtypes before storing feather file, and ensure codes are categories (instead of ints).
    table = optimize_table_dtypes(table)

    # Set indexes and other necessary metadata.
    table = table.set_index(index_cols, verify_integrity=True)
    table.metadata.short_name = short_name
    table.metadata.primary_key = index_cols

    return cast(catalog.Table, table)


def check_that_flag_definitions_in_dataset_agree_with_those_in_flags_ranking(
    metadata: catalog.Dataset,
) -> None:
    """Check that the definition of flags in the additional metadata for current dataset agree with the ones we have
    manually written down in our flags ranking (raise error otherwise).

    Parameters
    ----------
    metadata : catalog.Dataset
        Additional metadata dataset (that must contain one table for current dataset).

    """
    for table_name in metadata.table_names:
        if "flag" in table_name:
            flag_df = metadata[table_name].reset_index()
            comparison = pd.merge(FLAGS_RANKING, flag_df, on="flag", how="inner")
            error_message = (
                f"Flag definitions in file {table_name} are different to those in our flags ranking. "
                f"Redefine shared.FLAGS_RANKING."
            )
            assert (
                comparison["description"] == comparison["flags"]
            ).all(), error_message


def check_that_all_flags_in_dataset_are_in_ranking(
    table: catalog.Table, metadata_for_flags: catalog.Table
) -> None:
    """Check that all flags found in current dataset are defined in our flags ranking (raise error otherwise).

    Parameters
    ----------
    table : pd.DataFrame
        Data table for current dataset.
    metadata_for_flags : catalog.Table
        Flags for current dataset, as defined in dataset of additional metadata.

    """
    if not set(table["flag"]) < set(FLAGS_RANKING["flag"]):
        missing_flags = set(table["flag"]) - set(FLAGS_RANKING["flag"])
        flags_data = pd.DataFrame(metadata_for_flags).reset_index()
        if set(missing_flags) < set(flags_data["flag"]):
            message = "Missing flags. Copy the following lines to FLAGS_RANKING (and put them in the right order):"
            for i, j in (
                pd.DataFrame(metadata_for_flags).loc[list(missing_flags)].iterrows()
            ):
                message += f"\n{(i, j['flags'])},"
            log.warning(message)
        else:
            log.warning(
                f"Missing flags. {missing_flags} are not defined in additional metadata. Get definition from "
                f"https://www.fao.org/faostat/en/#definitions"
            )
        raise AssertionError(
            "Flags in dataset not found in FLAGS_RANKING. Manually add those flags."
        )


def process_metadata(
    metadata: catalog.Dataset,
    custom_datasets: pd.DataFrame,
    custom_elements: pd.DataFrame,
    custom_items: pd.DataFrame,
    countries_harmonization: Dict[str, str],
) -> Tuple[pd.DataFrame, pd.DataFrame, pd.DataFrame, pd.DataFrame]:
    """Apply various sanity checks, gather data (about dataset, item, element and unit names and descriptions) from all
    domains, compare with data from its corresponding metadata file, and create clean dataframes of metadata about
    dataset, elements, units, items, and countries.

    Parameters
    ----------
    metadata : catalog.Dataset
        Additional metadata dataset from meadow.
    custom_datasets : pd.DataFrame
        Data from custom_datasets.csv file.
    custom_elements : pd.DataFrame
        Data from custom_elements_and_units.csv file.
    custom_items : pd.DataFrame
        Data from custom_items.csv file.
    countries_harmonization : dict
        Data from faostat.countries.json file.

    Returns
    -------
    countries_df : pd.DataFrame
        Clean dataframe of global countries.
    datasets_df : pd.DataFrame
        Clean dataframe of global dataset names and descriptions.
    elements_df : pd.DataFrame
        Clean dataframe of global element and unit names and descriptions.
    items_df : pd.DataFrame
        Clean dataframe of global item names and descriptions.

    """
    # Check if flags definitions need to be updated.
    check_that_flag_definitions_in_dataset_agree_with_those_in_flags_ranking(metadata)

    # List all FAOSTAT dataset short names.
    dataset_short_names = sorted(
        set(
            [
                NAMESPACE + "_" + table_name.split("_")[1]
                for table_name in metadata.table_names
            ]
        )
    )

    # Initialise dataframe of dataset descriptions, items, and element-units.
    # We cannot remove "dataset" from the items and elements dataframes, because it can happen that, for a given
    # item code, the item name is slightly different in two different datasets.
    datasets_df = pd.DataFrame(
        {"dataset": [], "fao_dataset_title": [], "fao_dataset_description": []}
    )
    items_df = pd.DataFrame(
        {"dataset": [], "item_code": [], "fao_item": [], "fao_item_description": []}
    )
    elements_df = pd.DataFrame(
        {
            "dataset": [],
            "element_code": [],
            "fao_element": [],
            "fao_element_description": [],
            "fao_unit": [],
            "fao_unit_short_name": [],
        }
    )

    # Initialise list of all countries in all datasets, and all country groups.
    countries_in_data = pd.DataFrame({"area_code": [], "fao_country": []}).astype(
        {"area_code": "Int64"}
    )
    country_groups_in_data: Dict[str, List[str]] = {}
    # Gather all variables from the latest version of each meadow dataset.
    for dataset_short_name in tqdm(dataset_short_names, file=sys.stdout):
        # Load latest meadow table for current dataset.
        table = load_latest_data_table_for_dataset(
            dataset_short_name=dataset_short_name
        )
        df = pd.DataFrame(table.reset_index()).rename(
            columns={
                "area": "fao_country",
                "recipient_country": "fao_country",
                "recipient_country_code": "area_code",
            }
        )[["area_code", "fao_country"]]

        # Column 'area_code' in faostat_sdgb is float instead of integer, and it does not agree with the usual area
        # codes. For example, Afghanistan has area code 4.0 in faostat_sdgb, whereas in other dataset it is 2.
        # It seems to be the UN M49 code.
        # So we add this code as a new column to the countries dataframe, to be able to map sdgb area codes later on.
        if df["area_code"].dtype == "float64":
            sdgb_codes_df = (
                metadata["faostat_sdgb_area"]
                .reset_index()[["country_code", "m49_code"]]
                .rename(columns={"country_code": "area_code"})
            )
            df = pd.merge(
                df.rename(columns={"area_code": "m49_code"}),
                sdgb_codes_df,
                on="m49_code",
                how="left",
            )

        df["area_code"] = df["area_code"].astype("Int64")

        check_that_all_flags_in_dataset_are_in_ranking(
            table=table, metadata_for_flags=metadata[f"{dataset_short_name}_flag"]
        )

        # Gather dataset descriptions, items, and element-units for current domain.
        datasets_from_data = create_dataset_descriptions_dataframe_for_domain(
            table, dataset_short_name=dataset_short_name
        )

        items_from_data = create_items_dataframe_for_domain(
            table=table, metadata=metadata, dataset_short_name=dataset_short_name
        )

        elements_from_data = create_elements_dataframe_for_domain(
            table=table, metadata=metadata, dataset_short_name=dataset_short_name
        )

        # Add countries in this dataset to the list of all countries.
        countries_in_data = pd.concat([countries_in_data, df]).drop_duplicates()

        # Get country groups in this dataset.
        area_group_table_name = f"{dataset_short_name}_area_group"
        if area_group_table_name in metadata:
            country_groups = (
                metadata[f"{dataset_short_name}_area_group"]
                .reset_index()
                .drop_duplicates(subset=["country_group", "country"])
                .groupby("country_group")
                .agg({"country": list})
                .to_dict()["country"]
            )
            # Add new groups to country_groups_in_data; if they are already there, ensure they contain all members.
            for group in list(country_groups):
                if group not in countries_in_data["fao_country"]:
                    # This should not happen, but skip just in case.
                    continue
                if group in list(country_groups_in_data):
                    all_members = set(country_groups_in_data[group]) | set(
                        country_groups[group]
                    )
                    country_groups_in_data[group] = list(all_members)
                else:
                    country_groups_in_data[group] = country_groups[group]

        # Add dataset descriptions, items, and element-units from current dataset to global dataframes.
        datasets_df = dataframes.concatenate(
            [datasets_df, datasets_from_data], ignore_index=True
        )
        items_df = dataframes.concatenate(
            [items_df, items_from_data], ignore_index=True
        )
        elements_df = dataframes.concatenate(
            [elements_df, elements_from_data], ignore_index=True
        )

    datasets_df = clean_global_dataset_descriptions_dataframe(
        datasets_df=datasets_df, custom_datasets=custom_datasets
    )
    items_df = clean_global_items_dataframe(
        items_df=items_df, custom_items=custom_items
    )
    elements_df = clean_global_elements_dataframe(
        elements_df=elements_df, custom_elements=custom_elements
    )

    countries_df = clean_global_countries_dataframe(
        countries_in_data=countries_in_data,
        country_groups=country_groups_in_data,
        countries_harmonization=countries_harmonization,
    )

    return countries_df, datasets_df, elements_df, items_df


def run(dest_dir: str) -> None:
    ####################################################################################################################
    # Common definitions.
    ####################################################################################################################

    # Path to latest garden version for FAOSTAT.
    garden_code_dir = STEP_DIR / "data" / "garden" / NAMESPACE / VERSION
    # Path to file with custom dataset titles and descriptions.
    custom_datasets_file = garden_code_dir / "custom_datasets.csv"
    # Path to file with custom item names and descriptions.
    custom_items_file = garden_code_dir / "custom_items.csv"
    # Path to file with custom element and unit names and descriptions.
    custom_elements_and_units_file = garden_code_dir / "custom_elements_and_units.csv"

    # Load file of versions.
    latest_versions = pd.read_csv(LATEST_VERSIONS_FILE).set_index(
        ["channel", "dataset"]
    )

    # Find latest meadow version of dataset of FAOSTAT metadata.
    metadata_version = latest_versions.loc["meadow", DATASET_SHORT_NAME].item()
    metadata_path = (
        DATA_DIR / "meadow" / NAMESPACE / metadata_version / DATASET_SHORT_NAME
    )

    # Countries file, with mapping from FAO names to OWID harmonized country names.
    countries_file = garden_code_dir / f"{NAMESPACE}.countries.json"

    ####################################################################################################################
    # Load and process data.
    ####################################################################################################################

    # Load metadata from meadow.
    assert metadata_path.is_dir()
    metadata = catalog.Dataset(metadata_path)

    # Load custom dataset names, items, and element-unit names.
    custom_datasets = pd.read_csv(custom_datasets_file, dtype=str)
    custom_elements = pd.read_csv(custom_elements_and_units_file, dtype=str)
    custom_items = pd.read_csv(custom_items_file, dtype=str)

    # Load countries file.
    countries_harmonization = io.local.load_json(countries_file)

    countries_df, datasets_df, elements_df, items_df = process_metadata(
        metadata=metadata,
        custom_datasets=custom_datasets,
        custom_elements=custom_elements,
        custom_items=custom_items,
        countries_harmonization=countries_harmonization,
    )

    ####################################################################################################################
    # Save outputs.
    ####################################################################################################################

    # Initialize new garden dataset.
    dataset_garden = catalog.Dataset.create_empty(dest_dir)
    dataset_garden.short_name = DATASET_SHORT_NAME
    # Keep original dataset's metadata from meadow.
    dataset_garden.metadata = deepcopy(metadata.metadata)
    # Create new dataset in garden.
    dataset_garden.save()

    # Create new garden dataset with all dataset descriptions, items, element-units, and countries.
    datasets_table = create_table(
        df=datasets_df, short_name="datasets", index_cols=["dataset"]
    )
    items_table = create_table(
        df=items_df, short_name="items", index_cols=["dataset", "item_code"]
    )
    elements_table = create_table(
        df=elements_df, short_name="elements", index_cols=["dataset", "element_code"]
    )

    countries_table = create_table(
        df=countries_df, short_name="countries", index_cols=["area_code"]
    )

    # Add tables to dataset (no need to repack, since columns already have optimal dtypes).
    dataset_garden.add(datasets_table, repack=False)
    dataset_garden.add(items_table, repack=False)
    dataset_garden.add(elements_table, repack=False)
    dataset_garden.add(countries_table, repack=False)<|MERGE_RESOLUTION|>--- conflicted
+++ resolved
@@ -49,13 +49,7 @@
 from tqdm.auto import tqdm
 
 from etl.paths import DATA_DIR, STEP_DIR
-<<<<<<< HEAD
-from owid import catalog
 from shared import (
-=======
-
-from .shared import (
->>>>>>> 88739024
     FLAGS_RANKING,
     LATEST_VERSIONS_FILE,
     NAMESPACE,
