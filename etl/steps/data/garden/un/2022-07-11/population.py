"""Population table."""
from typing import Any, Dict, List, Tuple

import numpy as np
import pandas as pd

from .dtypes import optimize_dtypes

# rename columns
COLUMNS_ID: Dict[str, str] = {
    "location": "location",
    "time": "year",
    "variant": "variant",
    "agegrp": "age",
}
COLUMNS_METRICS: Dict[str, Dict[str, Any]] = {
    "sex_ratio": {
        "name": "sex_ratio",
        "sex": "none",
    },
    "popmale": {
        "name": "population",
        "sex": "male",
        "operation": lambda x: (x * 1000),
    },
    "popfemale": {
        "name": "population",
        "sex": "female",
        "operation": lambda x: (x * 1000),
    },
    "poptotal": {
        "name": "population",
        "sex": "all",
        "operation": lambda x: (x * 1000),
    },
}
COLUMNS_ORDER: List[str] = [
    "location",
    "year",
    "metric",
    "sex",
    "age",
    "variant",
    "value",
]


def process(df: pd.DataFrame, country_std: str) -> pd.DataFrame:
    df = pd.DataFrame(df)
    df = df.reset_index()
    df = df.assign(location=df.location.map(country_std).astype("category"))
    # Discard unmapped regions
    df = df.dropna(subset=["location"])
    # Estimate sex_ratio
    df = df.assign(sex_ratio=(100 * df.popmale / df.popfemale).round(2))
    # Unpivot
    df = df.melt(COLUMNS_ID.keys(), COLUMNS_METRICS.keys(), "metric", "value")
    # Rename columns
    df = df.rename(columns=COLUMNS_ID)
    # dtypes
    df = df.astype({"metric": "category", "year": "uint16"})
    # Scale units
    ops = {k: v.get("operation", lambda x: x) for k, v in COLUMNS_METRICS.items()}
    for m in df.metric.unique():
        df.loc[df.metric == m, "value"] = ops[m](df.loc[df.metric == m, "value"])
    # Column value mappings
    df = df.assign(
        metric=df.metric.map({k: v["name"] for k, v in COLUMNS_METRICS.items()}).astype("category"),
        sex=df.metric.map({k: v["sex"] for k, v in COLUMNS_METRICS.items()}).astype("category"),
        variant=df.variant.apply(lambda x: x.lower()).astype("category"),
    )
    # Column order
    df = df[COLUMNS_ORDER]
    # Add metrics
    df = add_metrics(df)
    return df


def add_metrics(df: pd.DataFrame) -> pd.DataFrame:
    # Build metrics (e.g. age groups)
    df_sr = _add_metric_sexratio(df)
    df_p_granular, df_p_broad = _add_metric_population(df)
    df_p_diff = _add_metric_population_change(df_p_granular)
    df_sr_all = _add_metric_sexratio_all(df_p_granular)
    # Optimize field types
    df_sr = optimize_dtypes(df_sr)
    df_sr_all = optimize_dtypes(df_sr_all)
    df_p_granular = optimize_dtypes(df_p_granular)
    df_p_broad = optimize_dtypes(df_p_broad)
    df_p_diff = optimize_dtypes(df_p_diff)
    # Concatenate
<<<<<<< HEAD
    df = pd.concat(
        [df_sr, df_sr_all, df_p_granular, df_p_broad, df_p_diff], ignore_index=True
    )
    # Remove infs
    msk = np.isinf(df["value"])
    df.loc[msk, "value"] = np.nan
=======
    df = pd.concat([df_sr, df_sr_all, df_p_granular, df_p_broad, df_p_diff], ignore_index=True)
>>>>>>> 97f16e94
    return df


def _add_metric_sexratio(df: pd.DataFrame) -> pd.DataFrame:
    df_sr: pd.DataFrame = df[df.metric == "sex_ratio"]
    df_sr = df_sr[
        df_sr.age.isin(
            [
                "0",
                "5",
                "10",
                "15",
                "20",
                "30",
                "40",
                "50",
                "60",
                "70",
                "80",
                "90",
                "100+",
                "at birth",
            ]
        )
    ]
    return df_sr


def _add_metric_population(df: pd.DataFrame) -> Tuple[pd.DataFrame, pd.DataFrame]:
    df_p = df[df.metric == "population"]
    # Basic age groups
    age_map = {
        **{str(i): f"{i - i%5}-{i + 4 - i%5}" for i in range(0, 20)},
        **{str(i): f"{i - i%10}-{i + 9 - i%10}" for i in range(20, 100)},
        **{"100+": "100+"},
    }
    df_p_granular = df_p.assign(age=df_p.age.map(age_map).astype("category"))
    df_p_granular = df_p_granular.groupby(
        ["location", "year", "metric", "sex", "age", "variant"],
        as_index=False,
        observed=True,
    ).sum()
    df_p_granular = optimize_dtypes(df_p_granular, simple=True)
    # Additional age groups
    # <1
    df_p_0 = df_p[df_p.age == "0"].copy()
    df_p_0 = optimize_dtypes(df_p_0, simple=True)
    # 1
    df_p_1 = df_p[df_p.age == "1"].copy()
    df_p_1 = optimize_dtypes(df_p_1, simple=True)
    # 1-4
    df_p_1_4 = _add_age_group(df_p, 1, 4)
    # 0 - 14
    df_p_0_14 = _add_age_group(df_p, 0, 14)
    # 0 - 24
    df_p_0_24 = _add_age_group(df_p, 0, 24)
    # 15 - 64
    df_p_15_64 = _add_age_group(df_p, 15, 64)
    # all
    df_p_all = (
        df_p.groupby(
            ["location", "year", "metric", "sex", "variant"],
            as_index=False,
            observed=True,
        )
        .value.sum()
        .assign(age="all")
    )
    df_p_all = optimize_dtypes(df_p_all, simple=True)
    # Merge all age groups
<<<<<<< HEAD
    df_p_granular = pd.concat(
        [
            df_p_granular,
            df_p_0,
            df_p_1,
            df_p_1_4,
            df_p_0_14,
            df_p_0_24,
            df_p_15_64,
            df_p_all,
        ],
        ignore_index=True,
    ).astype({"age": "category"})
=======
    df_p_granular = pd.concat([df_p_granular, df_p_0, df_p_1_4, df_p_all], ignore_index=True).astype(
        {"age": "category"}
    )
>>>>>>> 97f16e94
    # Broad age groups
    df_p_broad = df_p.assign(age=df_p.age.map(map_broad_age).astype("category"))
    df_p_broad = df_p_broad.groupby(
        ["location", "year", "metric", "sex", "age", "variant"],
        as_index=False,
        observed=True,
    ).sum()
    df_p_broad = df_p_broad.assign(metric="population_broad").astype({"metric": "category"})
    return df_p_granular, df_p_broad


def _add_age_group(df: pd.DataFrame, age_min: int, age_max: int) -> pd.DataFrame:
    ages_accepted = [str(i) for i in range(age_min, age_max + 1)]
    dfx: pd.DataFrame = df[df.age.isin(ages_accepted)].copy()
    dfx = (
        dfx.groupby(
            ["location", "year", "metric", "sex", "variant"],
            as_index=False,
            observed=True,
        )
        .sum()
        .assign(age=f"{age_min}-{age_max}")
    )
    dfx = optimize_dtypes(dfx, simple=True)
    return dfx


def map_broad_age(age: str) -> str:
    if age == "100+":
        return "65+"
    elif int(age) < 5:
        return "0-4"
    elif int(age) < 15:
        return "5-14"
    elif int(age) < 25:
        return "15-24"
    elif int(age) < 65:
        return "25-64"
    else:
        return "65+"


def _add_metric_population_change(df_p_granular: pd.DataFrame) -> pd.DataFrame:
    pop_diff = (
        df_p_granular.sort_values("year")
        .groupby(["location", "sex", "age", "variant"])[["value"]]
        .diff()
        .assign(metric="population_change")
        .astype({"metric": "category"})
    )
    df_p_diff = pd.concat(
        [
            df_p_granular[[col for col in df_p_granular.columns if col not in ["value", "metric"]]],
            pop_diff,
        ],
        axis=1,
    ).dropna(subset="value")
    return df_p_diff


def _add_metric_sexratio_all(df_p_granular: pd.DataFrame) -> Any:
    # print(df_p_granular.head())
    # Check
    (df_p_granular.metric.unique() == ["population"]).all()
    # Get M/F values
    df_male = df_p_granular[(df_p_granular.age == "all") & (df_p_granular.sex == "male")].rename(
        columns={"value": "value_male"}
    )
    df_female = df_p_granular[(df_p_granular.age == "all") & (df_p_granular.sex == "female")].rename(
        columns={"value": "value_female"}
    )
    # Check
    assert len(df_male) == len(df_female)
    # Build df
    cols_merge = ["location", "year", "variant"]
    df_ = df_male.merge(df_female[cols_merge + ["value_female"]], on=cols_merge)
    df_ = df_.assign(
        value=(100 * df_.value_male / df_.value_female).round(2),
        metric="sex_ratio",
        age="all",
        sex="none",
    ).drop(columns=["value_male", "value_female"])
    # print(df_.head())
    return df_<|MERGE_RESOLUTION|>--- conflicted
+++ resolved
@@ -89,16 +89,12 @@
     df_p_broad = optimize_dtypes(df_p_broad)
     df_p_diff = optimize_dtypes(df_p_diff)
     # Concatenate
-<<<<<<< HEAD
     df = pd.concat(
         [df_sr, df_sr_all, df_p_granular, df_p_broad, df_p_diff], ignore_index=True
     )
     # Remove infs
     msk = np.isinf(df["value"])
     df.loc[msk, "value"] = np.nan
-=======
-    df = pd.concat([df_sr, df_sr_all, df_p_granular, df_p_broad, df_p_diff], ignore_index=True)
->>>>>>> 97f16e94
     return df
 
 
@@ -169,25 +165,9 @@
     )
     df_p_all = optimize_dtypes(df_p_all, simple=True)
     # Merge all age groups
-<<<<<<< HEAD
     df_p_granular = pd.concat(
-        [
-            df_p_granular,
-            df_p_0,
-            df_p_1,
-            df_p_1_4,
-            df_p_0_14,
-            df_p_0_24,
-            df_p_15_64,
-            df_p_all,
-        ],
-        ignore_index=True,
+        [df_p_granular, df_p_0, df_p_1_4, df_p_all], ignore_index=True
     ).astype({"age": "category"})
-=======
-    df_p_granular = pd.concat([df_p_granular, df_p_0, df_p_1_4, df_p_all], ignore_index=True).astype(
-        {"age": "category"}
-    )
->>>>>>> 97f16e94
     # Broad age groups
     df_p_broad = df_p.assign(age=df_p.age.map(map_broad_age).astype("category"))
     df_p_broad = df_p_broad.groupby(
